import os
import sys

import numpy as np
import tensorflow as tf
from tensorflow import keras
from tensorflow.keras import layers
from automatic_speech_recognition.utils import load_graph_from_gfile
from collections import OrderedDict
import logging

logger = tf.get_logger()
logger.setLevel(logging.WARNING)


def create_overlapping_windows(
        batch_x, num_channels, context=9, return_stacked=True):
    batch_size = tf.shape(input=batch_x)[0]
    window_width = 2 * context + 1

    # Create a constant convolution filter using an identity matrix, so that the
    # convolution returns patches of the input tensor as is, and we can create
    # overlapping windows over the MFCCs.
    eye_filter = tf.constant(np.eye(window_width * num_channels)
                             .reshape(window_width, num_channels, window_width * num_channels),
                             tf.float32)  # pylint: disable=bad-continuation

    # Create overlapping windows
    batch_x = tf.nn.conv1d(input=batch_x, filters=eye_filter, stride=1, padding='SAME')

    # Remove dummy depth dimension and reshape into [batch_size, n_windows, window_width, n_input]
    if return_stacked:
        batch_x = tf.reshape(batch_x, [batch_size, -1, window_width * num_channels])
    else:
        batch_x = tf.reshape(batch_x, [batch_size, -1, window_width, num_channels])

    return batch_x


def get_deepspeech(input_dim, output_dim, context=9, units=2048,
                   dropouts=(0.05, 0.05, 0.05, 0, 0.05),
                   tflite_version: bool = False,
                   random_state=1) -> keras.Model:
    """
    The `get_deepspeech` returns the graph definition of the DeepSpeech
    model. Default parameters are overwritten only where it is needed.

    Reference:
    "Deep Speech: Scaling up end-to-end speech recognition."
    (https://arxiv.org/abs/1412.5567)
    """
    if dropouts[3] != 0:
        logger.warning("Mozilla DeepSpeech doesn't use dropout "
                       "after LSTM(dropouts[3]). Be careful!")
    np.random.seed(random_state)
    tf.random.set_seed(random_state)

    max_seq_length = None
    if tflite_version:
        max_seq_length = 3

    with tf.device('/cpu:0'):
        input_tensor = layers.Input([max_seq_length, input_dim], name='X')
        x = create_overlapping_windows(input_tensor, input_dim, context)
        # create overlapping windows loses shape data. Reshape restores it.
        x = layers.Reshape([max_seq_length if max_seq_length else -1, (2 * context + 1) * input_dim])(x)

        x = layers.TimeDistributed(layers.Dense(units),
                                   name='dense_1')(x)

        x = layers.ReLU()(x)
        x = layers.Dropout(rate=dropouts[0])(x)

        x = layers.TimeDistributed(
            layers.Dense(units), name='dense_2')(x)
        x = layers.ReLU(max_value=20)(x)
        x = layers.Dropout(rate=dropouts[1])(x)

        x = layers.TimeDistributed(
            layers.Dense(units), name='dense_3')(x)
        x = layers.ReLU(max_value=20)(x)
        x = layers.Dropout(rate=dropouts[2])(x)

        x = layers.LSTM(units, return_sequences=True,
                        name='lstm_1', unroll=tflite_version)(x)
        x = layers.Dropout(rate=dropouts[3])(x)

        x = layers.TimeDistributed(
            layers.Dense(units), name='dense_4')(x)
        x = layers.ReLU(max_value=20)(x)
        x = layers.Dropout(rate=dropouts[4])(x)

        x = layers.TimeDistributed(
            layers.Dense(output_dim), name='dense_5')(x)

        if tflite_version:
            model = keras.Model(input_tensor, x, name='DeepSpeech')
        else:
            # Having 1 element vector is required to save and load model
            # in non nightly tensorflow
            # https://github.com/tensorflow/tensorflow/issues/35446.
<<<<<<< HEAD
            # feature_lengths = tf.keras.Input(
            #     shape=[1], dtype=tf.int32, name='feature_lengths')
            # label_lengths = tf.keras.Input(
            #     shape=[1], dtype=tf.int32, name='label_lengths')
            #  feature_lengths, label_lengths
            model = keras.Model(
                input_tensor,
                x, name='DeepSpeech')
=======
            model = keras.Model(input_tensor, x, name='DeepSpeech')
>>>>>>> 2971e05c
    return model


def reformat_deepspeech_lstm(W, b):
    """
    Deepspeech lstm weights are 2 tensors: stacked weights and biases respectively. This function cuts those
    tensors to fit keras weight format.
    :param W: Weights of deepspeech lstm tensor
    :param b: biases of deepspeech lstm tensor
    :return: (W_x, W_h, b)
    """
    w_i, w_f, w_C, w_o = np.split(W, 4, axis=1)
    w_xi = w_i[:2048]
    w_hi = w_i[2048:]
    w_xf = w_f[:2048]
    w_hf = w_f[2048:]
    w_xC = w_C[:2048]
    w_hC = w_C[2048:]
    w_xo = w_o[:2048]
    w_ho = w_o[2048:]

    b_i, b_f, b_C, b_o = np.split(b, 4, axis=0)
    W_x = np.hstack((w_xi, w_xC, w_xf, w_xo))
    W_h = np.hstack((w_hi, w_hC, w_hf, w_ho))
    b = np.hstack((b_i, b_C, b_f, b_o))
    return W_x, W_h, b


def load_mozilla_deepspeech(path="./data/output_graph.pb", tflite_version=False):
    loaded_tensors, loaded_graph = load_graph_from_gfile(path)
    loaded_weights = []
    for key in loaded_tensors.keys():
        # check if tensor really represents a weight tensor
        if loaded_tensors[key].size > 10 and 'Const' not in key:
            print(
                f'Found weight tensor {key} with '
                f'shape {loaded_tensors[key].shape}')
            loaded_weights.append(loaded_tensors[key])

    # Fix differences in stored weights between mozilla deepspeech and keras
    W_x, W_h, b = reformat_deepspeech_lstm(loaded_weights[6], loaded_weights[7])
    # TODO try using convolution to avoid materializing bigger matrix
    # w[1] = w[1].reshape((26, 19, 1, 2048))

    keras_weights = [
        loaded_weights[1], loaded_weights[0],  # Dense 1
        loaded_weights[3], loaded_weights[2],  # Dense 2
        loaded_weights[5], loaded_weights[4],  # Dense 3
        W_x, W_h, b,  # LSTM
        loaded_weights[9], loaded_weights[8],  # Dense 4
        loaded_weights[11], loaded_weights[10]  # Dense 5
    ]
    print("Shapes of weights prepared to be loaded into keras model")
    print([w.shape for w in keras_weights])

    # Deepspeech specs are taken from Mozilla Deepspeech
    model = get_deepspeech(input_dim=26,
                           output_dim=29,
                           context=9,
                           units=2048,
                           dropouts=(0, 0, 0, 0, 0),
                           tflite_version=tflite_version)
    model.set_weights(keras_weights)
    return model<|MERGE_RESOLUTION|>--- conflicted
+++ resolved
@@ -99,18 +99,7 @@
             # Having 1 element vector is required to save and load model
             # in non nightly tensorflow
             # https://github.com/tensorflow/tensorflow/issues/35446.
-<<<<<<< HEAD
-            # feature_lengths = tf.keras.Input(
-            #     shape=[1], dtype=tf.int32, name='feature_lengths')
-            # label_lengths = tf.keras.Input(
-            #     shape=[1], dtype=tf.int32, name='label_lengths')
-            #  feature_lengths, label_lengths
-            model = keras.Model(
-                input_tensor,
-                x, name='DeepSpeech')
-=======
             model = keras.Model(input_tensor, x, name='DeepSpeech')
->>>>>>> 2971e05c
     return model
 
 
