import os
import pickle
import logging
from functools import reduce
from logging import Logger
from typing import Any
import numpy as np
from scipy.io import wavfile
from tensorflow import keras
from google.cloud import storage
import tensorflow as tf
from tensorflow.python.framework import tensor_util
from tensorflow.python.platform import gfile

logger = logging.getLogger('asr.utils')


def load(file_path: str):
    """ Load arbitrary python objects from the pickled file. """
    with open(file_path, mode='rb') as file:
        return pickle.load(file)


def save(data: Any, file_path: str):
    """ Save arbitrary python objects in the pickled file. """
    with open(file_path, mode='wb') as file:
        pickle.dump(data, file)


def download_from_bucket(bucket_name: str, remote_path: str, local_path: str):
    """ Download the file from the public bucket. """
    client = storage.Client.create_anonymous_client()
    bucket = client.bucket(bucket_name)
    blob = storage.Blob(remote_path, bucket)
    blob.download_to_filename(local_path, client=client)


def maybe_download_from_bucket(bucket_name: str, remote_path: str, local_path: str):
    """ Download file from the bucket if it does not exist. """
    if os.path.isfile(local_path):
        return
    directory = os.path.dirname(local_path)
    os.makedirs(directory, exist_ok=True)
    logger.info('Downloading file from the bucket...')
    download_from_bucket(bucket_name, remote_path, local_path)


def read_audio(file_path: str):
    """ Read already prepared features from the store. """
    audio = tf.io.read_file(file_path)
    waveform = tf.audio.decode_wav(audio)
    return 16000, waveform


def calculate_units(model: keras.Model) -> int:
    """ Calculate number of the model parameters. """
    units = 0
    for parameters in model.get_weights():
        units += reduce(lambda x, y: x * y, parameters.shape)
    return units


def create_logger(file_path=None, level=20, name='asr') -> Logger:
    """ Create the logger and handlers both console and file. """
    logger = logging.getLogger(name)
    logger.setLevel(level)
    formatter = logging.Formatter(
        '%(asctime)s [%(levelname)-8s] [%(name)-20s] %(message)s',
        datefmt='%Y-%m-%d %H:%M:%S'
    )
    console = logging.StreamHandler()
    console.setFormatter(formatter)
    logger.addHandler(console)  # handle all messages from logger
    if file_path:
        file_handler = logging.FileHandler(file_path, mode='w')
        file_handler.setFormatter(formatter)
        logger.addHandler(file_handler)
    return logger


def load_graph_from_gfile(gfile_path):
    """
    Loads graph from a ForzenGraph (.pb) file and extracts values of
    tensors
    """
    gr = tf.Graph()
    wts = {}
    with tf.compat.v1.Session(graph=gr) as sess:
        print("load graph")
        with gfile.FastGFile(gfile_path, 'rb') as f:
            graph_def = tf.compat.v1.GraphDef()
        graph_def.ParseFromString(f.read())
        sess.graph.as_default()
        tf.import_graph_def(graph_def, name='', )
        graph_nodes = [n for n in graph_def.node]
        names = []
        for t in graph_nodes:
            names.append(t.name)
        print(names)
        all_vars = tf.compat.v1.get_collection(
            tf.compat.v1.GraphKeys.TRAINABLE_VARIABLES)
        print(all_vars)
        for n in graph_nodes:
            if n.op == "Const":
<<<<<<< HEAD
                wts[n.name] = tensor_util.MakeNdarray(
                    n.attr["value"].tensor)
    return wts, gr
=======
                wts[n.name] = tensor_util.MakeNdarray(n.attr["value"].tensor)
    return wts, gr


def create_overlapping_windows(batch_x, num_channels, context=9, return_stacked=True):
    batch_size = tf.shape(input=batch_x)[0]
    window_width = 2 * context + 1

    # Create a constant convolution filter using an identity matrix, so that the
    # convolution returns patches of the input tensor as is, and we can create
    # overlapping windows over the MFCCs.
    eye_filter = tf.constant(np.eye(window_width * num_channels)
                             .reshape(window_width, num_channels, window_width * num_channels),
                             tf.float32)  # pylint: disable=bad-continuation

    # Create overlapping windows
    batch_x = tf.nn.conv1d(input=batch_x, filters=eye_filter, stride=1, padding='SAME')

    # Remove dummy depth dimension and reshape into [batch_size, n_windows, window_width, n_input]
    if return_stacked:
        batch_x = tf.reshape(batch_x, [batch_size, -1, window_width * num_channels])
    else:
        batch_x = tf.reshape(batch_x, [batch_size, -1, window_width, num_channels])

    return batch_x
>>>>>>> f338f401
<|MERGE_RESOLUTION|>--- conflicted
+++ resolved
@@ -102,12 +102,8 @@
         print(all_vars)
         for n in graph_nodes:
             if n.op == "Const":
-<<<<<<< HEAD
                 wts[n.name] = tensor_util.MakeNdarray(
                     n.attr["value"].tensor)
-    return wts, gr
-=======
-                wts[n.name] = tensor_util.MakeNdarray(n.attr["value"].tensor)
     return wts, gr
 
 
@@ -131,5 +127,4 @@
     else:
         batch_x = tf.reshape(batch_x, [batch_size, -1, window_width, num_channels])
 
-    return batch_x
->>>>>>> f338f401
+    return batch_x