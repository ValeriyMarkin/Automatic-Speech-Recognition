--- conflicted
+++ resolved
@@ -13,18 +13,11 @@
 logger.setLevel(logging.WARNING)
 
 
-<<<<<<< HEAD
-def create_overlapping_windows(
-        batch_x, num_channels, context=9, return_stacked=True):
-    batch_size = tf.shape(input=batch_x)[0]
-    window_width = 2 * context + 1
-=======
 class ResetMask(layers.Layer):
     def __init__(self, **kwargs):
         super(ResetMask, self).__init__(**kwargs)
         self.supports_masking = True
         self._compute_output_and_mask_jointly = True
->>>>>>> f338f401
 
     def compute_mask(self, inputs, mask=None):
         return inputs[1]
@@ -62,14 +55,6 @@
 
     with tf.device('/cpu:0'):
         input_tensor = layers.Input([max_seq_length, input_dim], name='X')
-<<<<<<< HEAD
-        x = create_overlapping_windows(input_tensor, input_dim, context)
-        # create overlapping windows loses shape data. Reshape restores it.
-        x = layers.Reshape([max_seq_length if max_seq_length else -1, (2 * context + 1) * input_dim])(x)
-
-        x = layers.TimeDistributed(layers.Dense(units),
-                                   name='dense_1')(x)
-=======
 
         # Add 4th dimension [batch, time, frequency, channel]
         x = layers.Lambda(keras.backend.expand_dims,
@@ -81,7 +66,6 @@
         x = layers.Conv2D(filters=units, kernel_size=receptive_field)(x)
         # Squeeze into 3rd dim array
         x = layers.Lambda(keras.backend.squeeze, arguments=dict(axis=2))(x)
->>>>>>> f338f401
 
         x = layers.ReLU()(x)
         x = layers.Dropout(rate=dropouts[0])(x)
@@ -108,18 +92,8 @@
         x = layers.TimeDistributed(
             layers.Dense(output_dim), name='dense_5')(x)
 
-<<<<<<< HEAD
-        if tflite_version:
-            model = keras.Model(input_tensor, x, name='DeepSpeech')
-        else:
-            # Having 1 element vector is required to save and load model
-            # in non nightly tensorflow
-            # https://github.com/tensorflow/tensorflow/issues/35446.
-            model = keras.Model(input_tensor, x, name='DeepSpeech')
-=======
         x = ResetMask()([x, tf.reduce_any(input_tensor != 0.0, axis=-1)])
         model = keras.Model(input_tensor, x, name='DeepSpeech')
->>>>>>> f338f401
     return model
 
 
@@ -162,11 +136,7 @@
     # Fix differences in stored weights between mozilla deepspeech and keras
     W_x, W_h, b = reformat_deepspeech_lstm(loaded_weights[6], loaded_weights[7])
     # TODO try using convolution to avoid materializing bigger matrix
-<<<<<<< HEAD
-    # w[1] = w[1].reshape((26, 19, 1, 2048))
-=======
     loaded_weights[1] = loaded_weights[1].reshape((19, 26, 1, 2048))
->>>>>>> f338f401
 
     keras_weights = [
         loaded_weights[1], loaded_weights[0],  # Dense 1
